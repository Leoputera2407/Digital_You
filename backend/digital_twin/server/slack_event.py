--- conflicted
+++ resolved
@@ -144,11 +144,7 @@
         client.chat_postEphemeral(
             channel=payload.get("channel_id", ''),
             user=slack_user_id,
-<<<<<<< HEAD
-            text=f"Sorry <@{slack_user_id}>, you aren't registered for Prosona Service. Please sign up here <{WEB_DOMAIN}/slack/interface/{search_params} | Prosona Website>"
-=======
             text=f"Sorry <@{slack_user_id}>, you aren't registered for Prosona Service. Please sign up here <{WEB_DOMAIN}/interface/slack{search_params} | Prosona Website>"
->>>>>>> adbfe71f
         )
         raise BoltError(f'Error while verifying the slack token')
     
