--- conflicted
+++ resolved
@@ -14,11 +14,8 @@
 
 def get_slack_supabase_user(slack_id: str, team_id: str) -> Optional[str]:
     data = get_slack_user(slack_id, team_id)
-<<<<<<< HEAD
-    return data['user_id'] if data else None
-=======
     return data.user_id if data else None
->>>>>>> adbfe71f
+
 
 
 def insert_slack_supabase_user(slack_user_id: str, team_id: str, supabase_user_id: str) -> Optional[dict]:
